import { describe, beforeAll, afterAll, test, expect, vi } from 'vitest';
import svelteRetag from '../index.js';
import TestTag from './TestTag.svelte';
import { tick } from 'svelte';
import { getShadowHTMLRecursive, normalizeWhitespace, syncRaf } from './test-utils.js';

// See vite.config.js for configuration details.

// TODO: Needs unit tests to validate attributes/props being handled correctly (at minimum pass through)

let el = null;

describe('<test-tag> (Shadow DOM)', () => {

	beforeAll(() => {
		svelteRetag({ component: TestTag, tagname: 'test-shad', shadow: true });

		vi.spyOn(window, 'requestAnimationFrame').mockImplementation(syncRaf);
	});

	afterAll(() => {
		window.requestAnimationFrame.mockRestore();
	});

	// TODO: Migrate unit tests below to use getShadowHTMLRecursive() instead of this helper.
	function getShadowHTML() {
		// fetch the inner HTML from the <main> wrapper tag inside the shadow DOM
		return el.querySelector('test-shad').shadowRoot.querySelector('main').innerHTML;
	}

	test('without slots', () => {
		el = document.createElement('div');
		el.innerHTML = '<test-shad></test-shad>';
		document.body.appendChild(el);
		expect(getShadowHTML()).toBe('<h1>Main H1</h1> <div class="content">Main Default <div>Inner Default</div></div>');
	});

	test('with just default slot', () => {
		el = document.createElement('div');
		el.innerHTML = '<test-shad>Boom</test-shad>';
		document.body.appendChild(el);
		expect(getShadowHTML()).toBe('<h1>Main H1</h1> <div class="content"><slot></slot> <div>Inner Default</div></div>');
		expect(el.querySelector('test-shad').innerHTML).toBe('Boom');
	});

	test('with just inner slot', () => {
		el = document.createElement('div');
		el.innerHTML = '<test-shad><div slot="inner">HERE</div></test-shad>';
		document.body.appendChild(el);

		// NOTE: See how the <slot> tag is now present in the shadow DOM, whereas before it was still <div>Inner Default</div>.
		expect(getShadowHTML()).toBe('<h1>Main H1</h1> <div class="content">Main Default <div><slot name="inner"></slot></div></div>');

		// Slot from the light DOM still persists there.
		expect(el.querySelector('test-shad').innerHTML).toBe('<div slot="inner">HERE</div>');
	});

	test('both slots', () => {
		el = document.createElement('div');
		el.innerHTML = '<test-shad>BOOM!<div slot="inner">HERE</div></test-shad>';
		document.body.appendChild(el);

		// NOTE: See how the <slot> tags are present in the shadow DOM, whereas before it was still <div>Inner Default</div>.
		expect(getShadowHTML()).toBe('<h1>Main H1</h1> <div class="content"><slot></slot> <div><slot name="inner"></slot></div></div>');

		// Slots from the light DOM still persist there.
		expect(el.querySelector('test-shad').innerHTML).toBe('BOOM!<div slot="inner">HERE</div>');
	});

	test('Unknown slot gets ignored', () => {
		// Capture errors and ensure only the expected ones appear below.
		let tmp = console.warn;
		let warnings = [];
		console.warn = function(message) {
			warnings.push(message);
		};

		el = document.createElement('div');
		el.innerHTML = '<test-shad><div slot="unknown">HERE</div></test-shad>';
		document.body.appendChild(el);
		expect(getShadowHTML()).toBe('<h1>Main H1</h1> <div class="content">Main Default <div>Inner Default</div></div>');
		console.warn = tmp;

		// Validate that we got just 1 warning and that it contains 'received an unexpected slot "unknown"'.
		expect(warnings.length).toBe(1);
		expect(warnings[0]).toContain('received an unexpected slot "unknown"');
	});

	test('dynamically adding content to component', async () => {
		el = document.createElement('div');
		el.innerHTML = '<test-shad></test-shad>';
		document.body.appendChild(el);
		expect(getShadowHTML()).toBe('<h1>Main H1</h1> <div class="content">Main Default <div>Inner Default</div></div>');

		el.querySelector('test-shad').innerHTML = 'New Content';
		await tick();

		// Verify that the default slot contents have been displaced with the expected <slot> placeholder
		expect(getShadowHTML()).toBe('<h1>Main H1</h1> <div class="content"><slot></slot> <div>Inner Default</div></div>');
	});

<<<<<<< HEAD
	test('href flag with single css file', () => {
		svelteRetag({ component: TestTag, tagname: 'test-shad-single-css', shadow: true, href: 'test.css'});

		el = document.createElement('div');
		el.innerHTML = '<test-shad-single-css></test-shad-single-css>';
		document.body.appendChild(el);

		// Validate that the css file is added to the shadow DOM as a <link> tag
		expect(el.querySelector('test-shad-single-css').shadowRoot.querySelector('link').outerHTML).toBe('<link href="test.css" rel="stylesheet">');
	});

	test('href flag with multi css files', () => {
		svelteRetag({ component: TestTag, tagname: 'test-shad-multi-css', shadow: true, href: ['test0.css', 'test1.css', 'test2.css']});

		el = document.createElement('div');
		el.innerHTML = '<test-shad-multi-css></test-shad-multi-css>';
		document.body.appendChild(el);

		// Validate that the all the css files are added to the shadom DOM as <link> tags
		el.querySelector('test-shad-multi-css').shadowRoot.querySelectorAll('link').forEach((link, index) => {
			expect(link.outerHTML).toBe('<link href="test'+(index)+'.css" rel="stylesheet">');
		});
=======
	test('deeply nested slots are not picked up by parent', () => {
		el = document.createElement('div');
		el.innerHTML = `
			<test-shad>
				<div slot="inner">Outer</div>
				<test-shad>
					<div slot="inner">Inner</div>
				</test-shad>
			</test-shad>
		`;
		document.body.appendChild(el);

		const outer = el.querySelector('test-shad');
		const inner = el.querySelector('test-shad test-shad');

		// Outer component should have its own "inner" slot, and the inner component in the default slot.
		expect(
			normalizeWhitespace(getShadowHTMLRecursive(outer, 'main'))
		).toBe(
			'<main><h1>Main H1</h1><div class="content"><main><h1>Main H1</h1><div class="content">Main Default <div><div slot="inner">Inner</div></div></div></main><div><div slot="inner">Outer</div></div></div></main>'
		);

		// Inner component should have its own "inner" slot and default content for the default slot.
		expect(
			normalizeWhitespace(getShadowHTMLRecursive(inner, 'main'))
		).toBe(
			'<main><h1>Main H1</h1><div class="content">Main Default <div><div slot="inner">Inner</div></div></div></main>'
		);
	});

	test('proper replacement of default slot', async () => {
		el = document.createElement('div');
		el.innerHTML = `
			<test-shad>
				<div slot="inner">Inner Content</div>
			</test-shad>
		`;
		document.body.appendChild(el);
		const component = el.querySelector('test-shad');

		// Verify that the default slot is NOT replaced (since no default content is provided)
		expect(
			normalizeWhitespace(getShadowHTMLRecursive(component, 'main'))
		).toBe(
			'<main><h1>Main H1</h1><div class="content">Main Default <div><div slot="inner">Inner Content</div></div></div></main>'
		);

		// Now, add default slot content and verify it IS replaced
		component.innerHTML += '<div>Default Content</div>';
		await tick();
		expect(
			normalizeWhitespace(getShadowHTMLRecursive(component, 'main'))
		).toBe(
			'<main><h1>Main H1</h1><div class="content"><div>Default Content</div><div><div slot="inner">Inner Content</div></div></div></main>'
		);
>>>>>>> 0dfd4a78
	});

});<|MERGE_RESOLUTION|>--- conflicted
+++ resolved
@@ -99,30 +99,6 @@
 		expect(getShadowHTML()).toBe('<h1>Main H1</h1> <div class="content"><slot></slot> <div>Inner Default</div></div>');
 	});
 
-<<<<<<< HEAD
-	test('href flag with single css file', () => {
-		svelteRetag({ component: TestTag, tagname: 'test-shad-single-css', shadow: true, href: 'test.css'});
-
-		el = document.createElement('div');
-		el.innerHTML = '<test-shad-single-css></test-shad-single-css>';
-		document.body.appendChild(el);
-
-		// Validate that the css file is added to the shadow DOM as a <link> tag
-		expect(el.querySelector('test-shad-single-css').shadowRoot.querySelector('link').outerHTML).toBe('<link href="test.css" rel="stylesheet">');
-	});
-
-	test('href flag with multi css files', () => {
-		svelteRetag({ component: TestTag, tagname: 'test-shad-multi-css', shadow: true, href: ['test0.css', 'test1.css', 'test2.css']});
-
-		el = document.createElement('div');
-		el.innerHTML = '<test-shad-multi-css></test-shad-multi-css>';
-		document.body.appendChild(el);
-
-		// Validate that the all the css files are added to the shadom DOM as <link> tags
-		el.querySelector('test-shad-multi-css').shadowRoot.querySelectorAll('link').forEach((link, index) => {
-			expect(link.outerHTML).toBe('<link href="test'+(index)+'.css" rel="stylesheet">');
-		});
-=======
 	test('deeply nested slots are not picked up by parent', () => {
 		el = document.createElement('div');
 		el.innerHTML = `
@@ -178,7 +154,30 @@
 		).toBe(
 			'<main><h1>Main H1</h1><div class="content"><div>Default Content</div><div><div slot="inner">Inner Content</div></div></div></main>'
 		);
->>>>>>> 0dfd4a78
+	});
+
+	test('href flag with single css file', () => {
+		svelteRetag({ component: TestTag, tagname: 'test-shad-single-css', shadow: true, href: 'test.css'});
+
+		el = document.createElement('div');
+		el.innerHTML = '<test-shad-single-css></test-shad-single-css>';
+		document.body.appendChild(el);
+
+		// Validate that the css file is added to the shadow DOM as a <link> tag
+		expect(el.querySelector('test-shad-single-css').shadowRoot.querySelector('link').outerHTML).toBe('<link href="test.css" rel="stylesheet">');
+	});
+
+	test('href flag with multi css files', () => {
+		svelteRetag({ component: TestTag, tagname: 'test-shad-multi-css', shadow: true, href: ['test0.css', 'test1.css', 'test2.css']});
+
+		el = document.createElement('div');
+		el.innerHTML = '<test-shad-multi-css></test-shad-multi-css>';
+		document.body.appendChild(el);
+
+		// Validate that the all the css files are added to the shadom DOM as <link> tags
+		el.querySelector('test-shad-multi-css').shadowRoot.querySelectorAll('link').forEach((link, index) => {
+			expect(link.outerHTML).toBe('<link href="test'+(index)+'.css" rel="stylesheet">');
+		});
 	});
 
 });