import { createSvelteSlots, findSlotParent, unwrap } from './utils.js';


/**
 * Tracks the mapping of case-insensitive attributes to case-sensitive component props on a per-tag basis. Setup as a
 * global cache so we can avoid setting up a Proxy on every single component render but also to assist in mapping during
 * hits to attributeChangedCallback().
 */
const propMapCache = new Map();


/**
 * Mutation observer must be used to track changes to attributes on our custom elements, since we cannot know the
 * component props ahead of time (required if we were to use observedAttributes instead). In this case, only one
 * observer is necessary, since each call to .observe() can have a different "attributeFilter" specified.
 * NOTE: We can .observe() many separate elements and don't have to .disconnect() each one individually, since if the
 * element being observed is removed from the DOM and released by the garbage collector, the MutationObserver will
 * stop observing the removed element automatically.
 */
const attributeObserver = new MutationObserver((mutations) => {
	// Go through each mutation and forward the updated attribute value to the corresponding Svelte prop.
	mutations.forEach(mutation => {
		const element = mutation.target;
		const attributeName = mutation.attributeName;
		const newValue = element.getAttribute(attributeName);
		element.forwardAttributeToProp(attributeName, newValue);
	});
});


/**
 * Processes the queued set of svelte-retag managed elements which have been initialized, connected and flagged as ready
 * for render. This is done just before paint with the goal of processing as many as possible at once not only for speed
 * but also to ensure we can render properly from the top down (parent to child). This is necessary, as the actual
 * construct() and connectedCallback()'s for custom elements depends largely on *when* the elements are defined and
 * encountered in the DOM (can be in any order). This allows us to better control that process.
 *
 * @param {number} timestamp
 */
// eslint-disable-next-line no-unused-vars
function renderElements(timestamp) {
	// This is key: Fetches elements in document order so we can render top-down (for context).
	let renderQueue = document.querySelectorAll('[data-svelte-retag-render]');
	if (renderQueue.length === 0) {
		// TODO: Consider build of svelte-retag so we can drop console.logs() when publishing without having to comment out. See: https://github.com/vitejs/vite/discussions/7920
		//console.debug(`renderElements(${timestamp}): returned, queue is now empty`);
		return;
	}

	for(let element of renderQueue) {
		// Element was queued but likely rearranged due to the parent rendering first (resulting in a new instance and this
		// being forever orphaned).
		if (!element.isConnected) {
			//console.debug(`renderElements(${timestamp}): skipped, already disconnected:`, element);
			continue;
		}

		// Quick double check: Skip any which have *light* DOM parents that are queued for render. See _queueForRender() for details.
		if (element.parentElement.closest('[data-svelte-retag-render="light"]') === null) {
			element.removeAttribute('data-svelte-retag-render');
			element._renderSvelteComponent();
		} else {
			//console.debug(`renderElements(${timestamp}): skipped, light DOM parent is queued for render:`, element);
		}
	}
}


/**
 * @typedef {new(...args: any[]) => any} Newable        Type alias for a really generic class constructor
 * @typedef {Newable}                    CmpConstructor Svelte component class constructor (basically a "newable" object)
 */

/**
 * @typedef {object} SvelteRetagOptions Configuration options for svelte-retag. See README.md for details.
 *
 * @property {CmpConstructor}   component       The Svelte component *class* constructor to incorporate into your custom element (this is the imported component class, *not* an instance)
 * @property {string}           tagname         Name of the custom element tag you'd like to define.
 * @property {string[]|boolean} [attributes=[]] Optional array of attributes that should be reactively forwarded to the component when modified. Set to true to automatically watch all attributes.
 * @property {boolean|string[]} [ignoreCommonAttribWarnings=false]  Suppresses warnings in development mode about common attributes (such as "id", "class" and "data-*") if they don't already exist on the component. Set to an array to customize the list of ignored attributes.
 * @property {boolean}          [shadow=false]  Indicates if we should build the component in the shadow root instead of in the regular ("light") DOM.
 * @property {string|string[]}  [href=""]       URL to the CSS stylesheet to incorporate into the shadow DOM (if enabled).
 *
 * Experimental:
 * @property {boolean}          [hydratable=false] EXPERIMENTAL. Light DOM slot hydration (specific to svelte-retag): Enables
 * 	                                               pre-rendering of the web component (e.g. SSR) by adding extra markers
 * 	                                               (attributes & wrappers) during rendering to enable svelte-retag to find and
 * 	                                               restore light DOM slots when restoring interactivity. See README.md for more.
 * @property {boolean|'cli'}   [debugMode=false]  Hidden option to enable debugging for package development purposes.
 *
 */

/**
 * Please see README.md for usage information.
 *
 * @param {SvelteRetagOptions} opts Configuration options for svelte-retag. See README.md for details.
 */
export default function svelteRetag(opts) {
	/**
	 * Reserves our special <svelte-retag> custom element container which is used to wrap Svelte components.
	 *
	 * When performing light DOM rendering, this provides the opportunity to isolate the slot content away from the HTML
	 * rendered by the component itself. This is particularly necessary if we're executing early (e.g. via IIFE formatted
	 * bundles and not via native ESM modules, which are deferred) since we need to rerender the component as the parser
	 * progresses along the current element's slot content. This ultimately reduces (if not eliminates) the typical
	 * cumulative layout shift (CLS) seen when injecting components into the DOM like this (especially noticeable on
	 * initial page loads). That CLS typically occurs because ESM modules are deferred (as noted above) but also because
	 * it's difficult to know what the correct/final slot content will be until after the parser has rendered the DOM for
	 * us.
	 *
	 * When performing shadow DOM rendering, it provides an un-styled container where we can attach the Svelte component
	 * once it begins rendering.
	 */
	if (!window.customElements.get('svelte-retag')) {
		window.customElements.define('svelte-retag', class extends HTMLElement {
			// noop
		});

		// When the 'hydratable' option is enabled, this special wrapper will be applied around default slot content so
		// that it can be discovered and restored later after pre-rendering. NOTE: This tag is always available since
		// we can always hydrate. It is only applied to rendered content if elected for a particular component.
		window.customElements.define('svelte-retag-default', class extends HTMLElement {
			// noop
		});
	}

	// Filter for dynamically ignoring errors when using common attributes which might potentially be on a custom element
	// but ALSO aren't already explicitly defined on the Svelte component. Default to false but allow user to enable.
	let ignoreAttribFilter = () => false;
	if (opts?.ignoreCommonAttribWarnings === true) {
		ignoreAttribFilter = (name) => {
			return (name === 'id' || name === 'class' || name === 'style' || name.startsWith('data-'));
		};
	} else if (Array.isArray(opts.ignoreCommonAttribWarnings)) {
		ignoreAttribFilter = (name) => {
			return opts.ignoreCommonAttribWarnings.includes(name);
		};
	}

	/**
	 * Object containing keys pointing to slots: Either an actual <slot> element or a document fragment created to wrap
	 * default slot content.
	 *
	 * @typedef {Object.<string, HTMLSlotElement|DocumentFragment>} SlotList
	 */

	/**
	 * Defines the actual custom element responsible for rendering the provided Svelte component.
	 */
	window.customElements.define(opts.tagname, class extends HTMLElement {
		constructor() {
			super();

			this._debug('constructor()');

			// New instances, attributes not yet being observed.
			this.attributesObserved = false;


			// Setup shadow root early (light-DOM root is initialized in connectedCallback() below).
			if (opts.shadow) {
				this.attachShadow({ mode: 'open' });
				this._root = this.shadowRoot;

				// Link generated style. Do early as possible to ensure we start downloading CSS (reduces FOUC).
<<<<<<< HEAD
				if (opts.href) {
					const hrefs = Array.isArray(opts.href) ? opts.href : [opts.href];
					hrefs.forEach(href => {
						let link = document.createElement('link');
						link.setAttribute('href', href);
						link.setAttribute('rel', 'stylesheet');
						this.shadowRoot.appendChild(link);
					});
				}
=======
				this.appendShadowDomStylesheet();
			}
		}

		/**
		 * Setup link to CSS stylesheet[s] in the shadow DOM (if configured).
		 */
		appendShadowDomStylesheet() {
			if (opts.shadow && opts.href) {
				let link = document.createElement('link');
				link.setAttribute('href', opts.href);
				link.setAttribute('rel', 'stylesheet');
				this._root.appendChild(link);
>>>>>>> 0dfd4a78
			}
		}

		/**
		 * Attributes we're watching for changes after render (doesn't affect attributes already present prior to render).
		 *
		 * NOTE: This only applies if opts.attributes is an array. If opts.attributes is true, then all attributes are
		 * watched using the mutation observer instead.
		 *
		 * @returns string[]
		 */
		static get observedAttributes() {
			if (Array.isArray(opts.attributes)) {
				// User defined an explicit list or nothing at all.
				return opts.attributes;
			} else {
				return [];
			}
		}

		/**
		 * Attached to DOM.
		 */
		connectedCallback() {
			this._debug('connectedCallback()');

			/**
			 * TODO: Light DOM: Potential optimization opportunities:
			 *  1. Don't bother setting up <svelte-retag> wrapper if the component doesn't have a default slot and isn't hydratable
			 *  2. Don't setup <svelte-retag> wrapper if we don't end up processing mutations (i.e. document not in loading state).
			 *  If this happens though, we must only setup/destroy in connected/disconnected callbacks and thus anything that
			 *  depends upon it needs a separate method of determining. Maybe getter that checks if this._root.tagName === 'SVELTE-RETAG'?
			 */

			// Initialize the slot elements object which retains a reference to the original elements (by slot name) so they
			// can be restored later on disconnectedCallback(). Also useful for debugging purposes.
			this.slotEls = {};

			// If compiled as IIFE/UMD and executed early, then the document is likely to be in the process of loading
			// and thus actively parsing tags, including not only this tag but also nested content (which may not yet be
			// available).
			const isLoading = (document.readyState === 'loading');

			// Setup the special <svelte-retag> wrapper if not already present (which can happen when
			// disconnected/reconnected due to being in a slot).
			if (!opts.shadow) {
				// See if this component is pre-rendered and flagged as able to hydrate slots from the light DOM root.
				if (this.hasAttribute('data-svelte-retag-hydratable')) {
					if (isLoading) {
						// Wait for the slots to become fully available.
						// NOTE: We expect <svelte-retag> wrapper to already be present, however it may not be
						// accessible until after the browser has finished parsing the DOM.
						this._onSlotsReady(() => {
							this._initLightRoot();
							this._hydrateLightSlots();
							this._queueForRender();
						});
						return;

					} else {
						// Light DOM slots are already all available, so hydrate them now and allow Svelte component
						// rendering to proceed normally below.
						this._initLightRoot();
						this._hydrateLightSlots();
					}
				} else {
					// Setup the wrapper now since we don't have to worry about hydration.
					this._initLightRoot();
				}
			}

			// Watch for changes to slot elements and ensure they're reflected in the Svelte component.
			if (opts.shadow) {
				this._observeSlots(true);
			} else {
				if (isLoading) {
					// Setup the mutation observer to watch content as parser progresses through the HTML and adds nodes under
					// this element. However, since this is only useful in light DOM elements *during* parsing, we should be sure
					// to stop observing once the HTML is fully parsed and loaded.
					this._observeSlots(true);
					this._onSlotsReady(() => {
						this._observeSlots(false);
					});
				}
			}

			// Now that we're connected to the DOM, we can render the component now.
			this._queueForRender();

			// If we want to enable the current component as hydratable, add the flag now that it has been fully
			// rendered (now that slots have been located under the Svelte component). This attribute is important since
			// it allows us to know immediately that this component is capable of being hydrated (useful if compiled and
			// executed as IIFE/UMD).
			if (opts.hydratable) {
				this.setAttribute('data-svelte-retag-hydratable', '');
			}
		}

		/**
		 * Removed from DOM (could be called inside another custom element that starts rendering after this one). In that
		 * situation, the connectedCallback() will be executed again (most likely with constructor() as well, unfortunately).
		 */
		disconnectedCallback() {
			this._debug('disconnectedCallback()');

			// Remove render flag (if present). This could happen in case the element is disconnected while waiting to render
			// (particularly if slotted under a light DOM parent).
			this.removeAttribute('data-svelte-retag-render');

			// Remove hydration flag, if present. This component will be able to be rendered from scratch instead.
			this.removeAttribute('data-svelte-retag-hydratable');

			// Disconnect slot mutation observer (if it's currently active).
			this._observeSlots(false);

			// Double check that element has been initialized already. This could happen in case connectedCallback() hasn't
			// fully completed yet (e.g. if initialization is async)
			if (this.componentInstance) {
				try {
					// Clean up: Destroy Svelte component when removed from DOM.
					this.componentInstance.$destroy();
					delete this.componentInstance;
				} catch(err) {
					console.error(`Error destroying Svelte component in '${this.tagName}'s disconnectedCallback(): ${err}`);
				}
			}

			if (!opts.shadow) {
				// Restore slots back to the light DOM in case we're just being appended elsewhere (likely if we're nested under
				// another custom element that initializes after this custom element, thus causing *another* round of
				// construct/connectedCallback on this one).
				this._restoreLightSlots();

				// Lastly, unwinding everything in reverse: Remove the "light" DOM root (the special <svelte-tag> wrapper) which
				// is only added during connectedCallback(), unlike shadow DOM which is attached in construct.
				this.removeChild(this._root);
			}
		}

		/**
		 * Callback/hook for observedAttributes.
		 *
		 * @param {string} name
		 * @param {string} oldValue
		 * @param {string} newValue
		 */
		attributeChangedCallback(name, oldValue, newValue) {
			this._debug('attributes changed', { name, oldValue, newValue });
			this.forwardAttributeToProp(name, newValue);
		}

		/**
		 * Forward modifications to element attributes to the corresponding Svelte prop (if applicable).
		 *
		 * @param {string} name
		 * @param {string} value
		 */
		forwardAttributeToProp(name, value) {
			this._debug('forwardAttributeToProp', { name, value });

			// If instance already available, pass it through immediately.
			if (this.componentInstance) {
				let translatedName = this._translateAttribute(name);
				if (translatedName !== null) {
					this.componentInstance.$set({ [translatedName]: value });
				}
			}
		}

		/**
		 * Setup a wrapper in the light DOM which can keep the rendered Svelte component separate from the default Slot
		 * content, which is potentially being actively appended (at least while the browser parses during loading).
		 */
		_initLightRoot() {
			// Recycle the existing light DOM root, if already present.
			let existingRoot = this.querySelector('svelte-retag');
			if (existingRoot !== null && existingRoot.parentElement === this) {
				this._debug('_initLightRoot(): Restore from existing light DOM root');
				this._root = existingRoot;
			} else {
				// Setup new (first time).
				this._root = document.createElement('svelte-retag');
				this.prepend(this._root);
			}
		}

		/**
		 * Queues the provided callback to execute when we think all slots are fully loaded and available to fetch and
		 * manipulate.
		 *
		 * @param {callback} callback
		 */
		_onSlotsReady(callback) {
			document.addEventListener('readystatechange', () => {
				if (document.readyState === 'interactive') {
					callback();
				}
			});
		}

		/**
		 * Converts the provided lowercase attribute name to the correct case-sensitive component prop name, if possible.
		 *
		 * @param {string} attributeName
		 * @returns {string|null}
		 */
		_translateAttribute(attributeName) {
			// In the unlikely scenario that a browser somewhere doesn't do this for us (or maybe we're in a quirks mode or something...)
			attributeName = attributeName.toLowerCase();
			if (this.propMap && this.propMap.has(attributeName)) {
				return this.propMap.get(attributeName);
			} else {
				// Return it unchanged but only if it's not in our "ignore attributes" filter.
				if (!ignoreAttribFilter(attributeName)) {
					this._debug(`_translateAttribute(): ${attributeName} not found on component, keeping unchanged`);
					return attributeName;
				} else {
					// Ignored.
					this._debug(`_translateAttribute(): ${attributeName} matched ignore filter, skipping entirely`);
					return null;
				}
			}
		}

		/**
		 * To support context, this traverses the DOM to find potential parent elements (also managed by svelte-retag) which
		 * may contain context necessary to render this component.
		 *
		 * See context functions at: https://svelte.dev/docs/svelte#setcontext
		 *
		 * @returns {Map|null}
		 */
		_getAncestorContext() {
			let node = this;
			while(node.parentNode) {
				node = node.parentNode;
				let context = node?.componentInstance?.$$?.context;
				if (context instanceof Map) {
					return context;
				}
			}

			return null;
		}

		/**
		 * Queue this element for render in the next animation frame. This offers the opportunity to render known available
		 * elements all at once and, ideally, from the top down (to preserve context).
		 */
		_queueForRender() {
			// No point if already disconnected. Attempting to hit the parent element will trigger an error.
			if (!this.isConnected) {
				this._debug('queueForRender(): skipped, already disconnected');
				return;
			}

			// Skip the queue if a parent is already queued for render, but for the light DOM only. This is because if it's in the
			// light DOM slot, it will be disconnected and reconnected again (which will then also trigger a need to render).
			if (this.parentElement.closest('[data-svelte-retag-render="light"]') !== null) {
				this._debug('queueForRender(): skipped, light DOM parent is queued for render');
				return;
			}

			// When queuing for render, it's also necessary to identify the DOM rendering type. This is necessary for child
			// components which are *underneath* a parent that is using light DOM rendering (see above). This helps to ensure
			// rendering is performed in the correct order (useful for things like context).
			this.setAttribute('data-svelte-retag-render', opts.shadow ? 'shadow' : 'light');
			requestAnimationFrame(renderElements);
		}

		/**
		 * Renders (or rerenders) the Svelte component into this custom element based on the latest properties and slots
		 * (with slots initialized elsewhere).
		 *
		 * IMPORTANT:
		 *
		 * Despite the intuitive name, this method is private since its functionality requires a deeper understanding
		 * of how it depends on current internal state and how it alters internal state. Be sure to study how it's called
		 * before calling it yourself externally. ("Yarrr! Here be dragons! 🔥🐉")
		 *
		 * That said... this is currently the workflow:
		 *
		 * 1. Wait for connection to DOM
		 * 2. Ensure slots are properly prepared (e.g. in case of hydration) or observed (in case actively parsing DOM, e.g.
		 *    IIFE/UMD or shadow DOM) in case there are any changes *after* this render
		 * 3. _queueForRender(): Kick off to requestAnimationFrame() to queue render of the component (instead of rendering
		 *    immediately) to ensure that all currently connected and available components are taken into account (this is
		 *    necessary for properly supporting context to prevent from initializing components out of order).
		 * 4. renderElements(): Renders through the DOM tree in document order and from the top down (parent to child),
		 *    reaching this element instantiating this component, ensuring context is preserved.
		 *
		 */
		_renderSvelteComponent() {
			this._debug('renderSvelteComponent()');

			// Fetch the latest set of available slot elements to use in the render. For light DOM, this must be done prior
			// to clearing inner HTML below since the slots exist there.
			if (opts.shadow) {
				this.slotEls = this._getShadowSlots();
			} else {
				this.slotEls = this._getLightSlots();
			}

			// On each rerender, we have to reset our root container since Svelte will just append to our target.
			this._root.innerHTML = '';
			this.appendShadowDomStylesheet();

			// Prep context, which is an important dependency prior to ANY instantiation of the Svelte component.
			const context = this._getAncestorContext() || new Map();

			// Props always passed to Svelte component constructor.
			let props = {
				$$scope: {},

				// Convert our list of slots into Svelte-specific slot objects
				$$slots: createSvelteSlots(this.slotEls),

				// All other *initial* props are pulled dynamically from element attributes (see proxy below)...
			};

			// Conveying props while translating them FROM a case-insensitive form like attributes (which are forced
			// case-insensitive) TO a case-sensitive form (which is required by the component) can be very tricky. This is
			// because we really cannot know the correct case until AFTER the component is instantiated. Therefore, a proxy is
			// a great way to infer the correct case, since by design, all components attempt to access ALL their props when
			// instantiated. Once accessed the first time for a particular tag, we no longer need to proxy since we know for
			// certain that the same tag will be used for any particular component (whose props will not change).
			if (!propMapCache.has(this.tagName)) {
				// Initialize mapping of props for this tag for use later. This way, we can avoid proxying on every single
				// component render/instantiation but also for attributeChangedCallback().
				this.propMap = new Map();
				propMapCache.set(this.tagName, this.propMap);

				props = new Proxy(props, {
					get: (target, prop) => {
						// Warm cache with prop translations from forced lowercase to their real case.
						let propName = prop.toString();
						if (prop.indexOf('$$') === -1) {
							this.propMap.set(propName.toLowerCase(), propName);
						}

						// While here, see if this attempted access matches an element attribute. Note, this lookup is
						// already case-insensitive, see: https://dom.spec.whatwg.org/#namednodemap
						let attribValue = this.attributes.getNamedItem(propName);
						if (attribValue !== null) {
							// Before returning, ensure the prop is at least initialized on the target. This ensures that Vite HMR
							// will be aware that the prop exists when creating the proxied component (since it enumerates all props).
							// This prevents it from resetting back to the props default state during HMR reloads (the same as how it
							// works if the component were to have been defined inside of another Svelte component instead of as a
							// custom element here).
							return target[propName] = attribValue.value;
						} else {
							// IMPORTANT: Unlike above, we SHOULD NOT be initializing target[propName] here, even though it could offer benefits
							// (like allowing the latest *evolved* prop value to be persisted after HMR updates). The reason is that
							// Svelte itself will *also* reset the prop to its default value after HMR updates *unless* the parent Svelte
							// component explicitly sets the prop. If we set it here, we would diverge from how Svelte handles undefined
							// props during HMR reloads.

							// Fail over to what would have otherwise been returned.
							return target[prop];
						}
					},
				});

			} else {
				// Skip the proxying of props and just recycle the cached mapping to populate custom element attributes into the
				// props object with the correct case.
				this.propMap = propMapCache.get(this.tagName);
				for(let attr of [...this.attributes]) {
					// Note: Skip svelte-retag specific attributes (used for hydration purposes). This is not included in the ignored
					// attributes filter since it's a special case and cannot be overridden.
					if (attr.name.startsWith('data-svelte-retag')) continue;
					const translatedName = this._translateAttribute(attr.name);
					if (translatedName !== null) {
						props[translatedName] = attr.value;
					}
				}
			}

			// Instantiate component into our root now, which is either the "light DOM" (i.e. directly under this element) or
			// in the shadow DOM.
			this.componentInstance = new opts.component({ target: this._root, props: props, context });

			// Setup mutation observer to watch for changes to attributes on this element (if not already done) now that we
			// know the full set of component props. Only do this if configured and if the observer hasn't already been setup
			// (since we can render an element multiple times).
			if (opts.attributes === true && !this.attributesObserved) {
				this.attributesObserved = true;
				if (this.propMap.size > 0) {
					attributeObserver.observe(this, {
						attributes: true, // implicit, but... 🤷‍♂️
						attributeFilter: [...this.propMap.keys()],
					});
				} else {
					// No props to observe, so no point in setting up the observer.
					this._debug('renderSvelteComponent(): skipped attribute observer, no props');
				}
			}


			this._debug('renderSvelteComponent(): completed');
		}

		/**
		 * Fetches slots from pre-rendered Svelte component HTML using special markers (either data attributes or custom
		 * wrappers). Note that this will only work during initialization and only if the Svelte retag instance is
		 * hydratable.
		 */
		_hydrateLightSlots() {
			// Get the named slots inside the already rendered component by looking for our special data attribute.
			let existingNamedSlots = this._root.querySelectorAll('[data-svelte-retag-slot]');
			for(let slot of existingNamedSlots) {
				// Ensure we stick only to slots that belong to this element (avoid deeply nested components).
				let slotParent = findSlotParent(slot);
				if (slotParent !== this._root) continue;

				let slotName = slot.getAttribute('slot');
				this.slotEls[slotName] = slot;
			}

			// If default slot content was used, it should still be wrapped in a special <svelte-retag-default>,
			// which preserves all child nodes (including text nodes).
			let existingDefaultSlot = this.querySelector('svelte-retag-default');
			if (existingDefaultSlot !== null) {
				this.slotEls['default'] = existingDefaultSlot;
			}

			// Put all slots back to their original positions (including unwrapping default slot content) to
			// prepare for initial component render.
			this._restoreLightSlots();

			return true;
		}

		/**
		 * Indicates if the provided <slot> element instance belongs to this custom element or not.
		 *
		 * @param {Element} slot
		 * @returns {boolean}
		 */
		_isOwnSlot(slot) {
			let slotParent = findSlotParent(slot);
			if (slotParent === null) return false;
			return (slotParent === this);
		}

		/**
		 * Returns a map of slot names and the corresponding HTMLElement (named slots) or DocumentFragment (default slots).
		 *
		 * IMPORTANT: Since this custom element is the "root", these slots must be removed (which is done in THIS method).
		 *
		 * TODO: Problematic name. We are "getting" but we're also mangling/mutating state (which *is* necessary). "Get" may be confusing here; is there a better name?
		 *
		 * @returns {SlotList}
		 */
		_getLightSlots() {
			this._debug('_getLightSlots()');
			let slots = {};


			/***************
			 * NAMED SLOTS *
			 ***************/

			// Look for named slots below this element. IMPORTANT: This may return slots nested deeper (see check in forEach below).
			const queryNamedSlots = this.querySelectorAll('[slot]');
			for(let candidate of queryNamedSlots) {
				// Skip this slot if it doesn't happen to belong to THIS custom element.
				if (!this._isOwnSlot(candidate)) continue;

				slots[candidate.slot] = candidate;

				// If this is a hydratable component, flag this slot so we can find it later once it has been relocated
				// under the fully rendered Svelte component (in the light DOM).
				if (opts.hydratable) {
					candidate.setAttribute('data-svelte-retag-slot', '');
				}

				// TODO: Potentially problematic in edge cases where the browser may *oddly* return slots from query selector
				//  above, yet their not actually a child of the current element. This seems to only happen if another
				//  constructor() + connectedCallback() are BOTH called for this particular element again BEFORE a
				//  disconnectedCallback() gets called (out of sync). Only experienced in Chrome when manually editing the HTML
				//  when there were multiple other custom elements present inside the slot of another element (very edge case?)
				this.removeChild(candidate);
			}


			/**************************
			 * DEFAULT SLOT (UNNAMED) *
			 **************************/

			// "Unwrap" the remainder of this tag by iterating through child nodes and placing them into a fragment which
			// we can use as our default slot. Importantly, we need to ensure we skip our special <svelte-retag> wrapper.
			// Here we use a special <svelte-retag-default> custom element that allows us to target it later in case we
			// need to hydrate it (e.g. tag was rendered via SSG/SSR and disconnectedCallback() was not run).
			let fragment = document.createDocumentFragment();

			// For hydratable components, we have to nest these nodes under a tag that we can still recognize once
			// they're shifted inside of the fully rendered Svelte component, which could be anywhere.
			if (opts.hydratable) {
				fragment = document.createElement('svelte-retag-default');
			}

			// Important: The conversion of these children to an array is necessary since we are actually modifying the list by calling .appendChild().
			let childNodes = [...this.childNodes];
			let childHTML = '';
			for(let childNode of childNodes) {
				if (childNode instanceof HTMLElement && childNode.tagName === 'SVELTE-RETAG') {
					this._debug('_getLightSlots(): skipping <svelte-retag> container');
					continue;
				}

				// Unfortunately, we must manually build HTML because DocumentFragment can be problematic with this:
				// 1. Deep clone is required in order to put it into another HTMLElement, might be slow
				// 2. Deep clone doesn't work in unit tests
				if (childNode instanceof Text) {
					childHTML += childNode.textContent;
				} else if (childNode.outerHTML) {
					childHTML += childNode.outerHTML;
				}

				fragment.appendChild(childNode);
			}

			// Now that we've rebuilt the default slot content, it could actually be empty (or just whitespace). So, we
			// have to check the HTML in the fragment to see if it has anything in it before trying to use it.
			if (childHTML.trim() !== '') {
				// Now that we've detected remaining content, we've got to make suer we don't already have an explicitly
				// named "default" slot. If one does exist, then we have a conflict.
				if (slots.default) {
					// Edge case: User has a named "default" as well as remaining HTML left over. Use same error as Svelte.
					console.error(`svelteRetag: '${this.tagName}': Found elements without slot attribute when using slot="default"`);
				} else {
					slots.default = fragment;
				}
			}

			return slots;
		}

		/**
		 * Go through originally removed slots and restore back to the custom element.
		 */
		_restoreLightSlots() {
			this._debug('_restoreLightSlots:', this.slotEls);

			for(let slotName in this.slotEls) {
				let slotEl = this.slotEls[slotName];

				// Prepend back so that in case more default slot content has arrived, we can rebuild it in order. This is
				// important if we're executing during document.readyState === 'loading' (i.e. IIFE and not module).
				if (slotEl.tagName === 'SVELTE-RETAG-DEFAULT') {
					this.prepend(unwrap(slotEl));
				} else {
					this.prepend(slotEl);

					// If hydration was enabled for this particular element (not necessarily for the current context),
					// we should clean up hydration-specific attributes for consistency.
					if (slotEl instanceof HTMLElement && slotEl.hasAttribute('data-svelte-retag-slot')) {
						slotEl.removeAttribute('data-svelte-retag-slot');
					}
				}
			}

			// Since the slots are back in the original element, we should clean  up our reference to them. This is because,
			// symbolically and semantically at least, we think of this variable as a holding area ONCE they've been removed.
			this.slotEls = {};
		}

		/**
		 * Fetches and returns references to the existing shadow DOM slots. Left unmodified.
		 *
		 * @returns {SlotList}
		 */
		_getShadowSlots() {
			this._debug('_getShadowSlots()');
			const namedSlots = this.querySelectorAll('[slot]');
			let slots = {};
			let childNodes = [...this.childNodes]; // For tracking remaining nodes for default slot.
			namedSlots.forEach(candidate => {
				// Skip this slot if it doesn't happen to belong to THIS custom element.
				if (!this._isOwnSlot(candidate)) return;

				slots[candidate.slot] = document.createElement('slot');
				slots[candidate.slot].setAttribute('name', candidate.slot);

				// Remove from child nodes array, if found. This helps us determine if we have any remaining HTML for the default slot.
				let index = childNodes.indexOf(candidate);
				if (index !== -1) {
					childNodes.splice(index, 1);
				}
			});

			// To determine if we have any remaining child nodes, we need to manually concatenate and trim whitespace. Bail
			// early if any of the nodes are not text nodes or if they contain non-whitespace text.
			let hasDefaultContent = false;
			for(let node of childNodes) {
				if (node.nodeType === Node.TEXT_NODE) {
					if (node.textContent.trim() !== '') {
						hasDefaultContent = true;
						break;
					}
				} else if (node.nodeType === Node.ELEMENT_NODE) {
					// Any element node means we have default content.
					hasDefaultContent = true;
					break;
				} else if (node.nodeType === Node.COMMENT_NODE) {
					// Ignore comments.
				} else {
					// Other node types (e.g. processing instructions, CDATA, etc) are considered content.
					hasDefaultContent = true;
					break;
				}
			}

			if (hasDefaultContent) {
				slots.default = document.createElement('slot');
			}

			return slots;
		}

		/**
		 * Toggle on/off the MutationObserver used to watch for changes in child slots.
		 */
		_observeSlots(begin) {
			// While MutationObserver de-duplicates requests for us, this helps us with reducing noise while debugging.
			if (begin === this.slotObserverActive) return;

			// Setup our slot observer if not done already.
			if (!this.slotObserver) {
				this.slotObserver = new MutationObserver((mutations) => {
					this._processSlotMutations(mutations);
				});
			}

			if (begin) {
				// Subtree: Typically, slots (both default and named) are only ever added directly below. So, keeping
				// subtree false for now since this could be important for light DOM.
				this.slotObserver.observe(this, { childList: true, subtree: false, attributes: false });
				this._debug('_observeSlots: OBSERVE');
			} else {
				this.slotObserver.disconnect();
				this._debug('_observeSlots: DISCONNECT');
			}

			this.slotObserverActive = begin;
		}

		/**
		 * Watches for slot changes, specifically:
		 *
		 * 1. Shadow DOM: All slot changes will queue a rerender of the Svelte component
		 *
		 * 2. Light DOM: Only additions will be accounted for. This is particularly because currently we only support
		 *    watching for changes during document parsing (i.e. document.readyState === 'loading', prior to the
		 *    'DOMContentLoaded' event.
		 *
		 * @param {MutationRecord[]} mutations
		 */
		_processSlotMutations(mutations) {
			this._debug('_processSlotMutations()', mutations);

			// Rerender if one of the mutations is of a child element.
			let rerender = false;
			for(let mutation of mutations) {
				if (mutation.type === 'childList') {
					// For shadow DOM, it's alright if it's a removal.
					if (opts.shadow) {
						rerender = true;
						break;
					} else {
						// For light DOM, it only matters to rerender on newly added nodes. This is because we're only watching for
						// mutations during initial document parsing. Node removals can happen during the retrieval of light slots in
						// _getLightSlots(). These are necessary, but may cascade into an infinite loop if we're not very careful here.
						if (mutation.addedNodes.length > 0) {
							rerender = true;
							break;
						}
					}
				}
			}

			if (rerender) {
				if (!opts.shadow) {
					// For light DOM, ensure original slots are available by prepending them back to the DOM so we can fetch the
					// latest content. This is important in case the newly visible nodes are part of default content (not just
					// named slots)
					this._observeSlots(false);
					this._restoreLightSlots();
					this._observeSlots(true);
				}

				// Force a rerender now.
				this._debug('_processMutations(): Queue rerender');
				this._queueForRender();
			}
		}

		/**
		 * Pass through to console.log() but includes a reference to the custom element in the log for easier targeting for
		 * debugging purposes.
		 *
		 * @param {...*}
		 */
		_debug() {
			if (opts.debugMode) {
				if (opts.debugMode === 'cli') {
					console.log.apply(null, [performance.now(), this.tagName, ...arguments]);
				} else {
					console.log.apply(null, [performance.now(), this, ...arguments]);
				}
			}
		}
	});
}<|MERGE_RESOLUTION|>--- conflicted
+++ resolved
@@ -163,17 +163,6 @@
 				this._root = this.shadowRoot;
 
 				// Link generated style. Do early as possible to ensure we start downloading CSS (reduces FOUC).
-<<<<<<< HEAD
-				if (opts.href) {
-					const hrefs = Array.isArray(opts.href) ? opts.href : [opts.href];
-					hrefs.forEach(href => {
-						let link = document.createElement('link');
-						link.setAttribute('href', href);
-						link.setAttribute('rel', 'stylesheet');
-						this.shadowRoot.appendChild(link);
-					});
-				}
-=======
 				this.appendShadowDomStylesheet();
 			}
 		}
@@ -183,11 +172,13 @@
 		 */
 		appendShadowDomStylesheet() {
 			if (opts.shadow && opts.href) {
-				let link = document.createElement('link');
-				link.setAttribute('href', opts.href);
-				link.setAttribute('rel', 'stylesheet');
-				this._root.appendChild(link);
->>>>>>> 0dfd4a78
+				const hrefs = Array.isArray(opts.href) ? opts.href : [opts.href];
+				hrefs.forEach(href => {
+					let link = document.createElement('link');
+					link.setAttribute('href', href);
+					link.setAttribute('rel', 'stylesheet');
+					this._root.appendChild(link);
+				});
 			}
 		}
 
